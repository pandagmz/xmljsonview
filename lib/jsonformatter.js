--- conflicted
+++ resolved
@@ -113,7 +113,6 @@
 
     for ( var prop in json ) {
       hasContents = true;
-<<<<<<< HEAD
       var subPath = '';
       var escapedProp = JSON.stringify(prop).slice(1, -1);
       if(/^[A-Za-z_$][A-Za-z0-9_$]*$/.test(prop)) {
@@ -122,11 +121,7 @@
         subPath = path + '["' + escapedProp + '"]';
       }
       output += '<li><span class="prop" title="' + this.htmlEncode(subPath) + '"><span class="q">&quot;</span>' + this.jsString(prop) +
-                '<span class="q">"</span></span>: ' + this.valueToHTML(json[prop], subPath);
-=======
-      output += '<li><span class="prop"><span class="q">&quot;</span>' + this.jsString(prop) +
-                '<span class="q">&quot;</span></span>: ' + this.valueToHTML(json[prop]);
->>>>>>> 69f835b6
+                '<span class="q">&quot;</span></span>: ' + this.valueToHTML(json[prop], subPath);
       if ( numProps > 1 ) {
         output += ',';
       }
